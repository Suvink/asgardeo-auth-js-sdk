# Asgardeo Auth JavaScript SDK

![Builder](https://github.com/asgardeo/asgardeo-auth-js-sdk/workflows/Builder/badge.svg)
[![Stackoverflow](https://img.shields.io/badge/Ask%20for%20help%20on-Stackoverflow-orange)](https://stackoverflow.com/questions/tagged/wso2is)
[![Join the chat at https://join.slack.com/t/wso2is/shared_invite/enQtNzk0MTI1OTg5NjM1LTllODZiMTYzMmY0YzljYjdhZGExZWVkZDUxOWVjZDJkZGIzNTE1NDllYWFhM2MyOGFjMDlkYzJjODJhOWQ4YjE](https://img.shields.io/badge/Join%20us%20on-Slack-%23e01563.svg)](https://join.slack.com/t/wso2is/shared_invite/enQtNzk0MTI1OTg5NjM1LTllODZiMTYzMmY0YzljYjdhZGExZWVkZDUxOWVjZDJkZGIzNTE1NDllYWFhM2MyOGFjMDlkYzJjODJhOWQ4YjE)
[![License](https://img.shields.io/badge/License-Apache%202.0-blue.svg)](https://github.com/wso2/product-is/blob/master/LICENSE)
[![Twitter](https://img.shields.io/twitter/follow/wso2.svg?style=social&label=Follow)](https://twitter.com/intent/follow?screen_name=wso2)

## Table of Content

-   [Introduction](#introduction)
-   [Install](#install)
-   [Getting Started](#getting-started)
    -   [Using an Embedded Script](#using-an-embedded-script)
    -   [Using a Module](#using-a-module)
-   [Browser Compatibility](#browser-compatibility)
-   [APIs](#apis)
    -   [constructor](#constructor)
    -   [initialize](#initialize)
    -   [getDataLayer](#getDataLayer)
    -   [getAuthorizationURL](#getAuthorizationURL)
    -   [requestAccessToken](#requestAccessToken)
    -   [signOut](#signOut)
    -   [getSignOutURL](#getSignOutURL)
    -   [getOIDCServiceEndpoints](#getOIDCServiceEndpoints)
    -   [getDecodedIDToken](#getDecodedIDToken)
    -   [getIDToken](#getIDToken)
    -   [getBasicUserInfo](#getBasicUserInfo)
    -   [revokeAccessToken](#revokeAccessToken)
    -   [refreshAccessToken](#refreshAccessToken)
    -   [getAccessToken](#getAccessToken)
    -   [requestCustomGrant](#requestCustomGrant)
    -   [isAuthenticated](#isAuthenticated)
    -   [getPKCECode](#getPKCECode)
    -   [setPKCECode](#setPKCECode)
    -   [isSignOutSuccessful](#isSignOutSuccessful)
    -   [didSignOutFail](#didSignOutFail)
    -   [updateConfig](#updateConfig)
-   [Data Storage](#data-storage)
    -   [Data Layer](#data-layer)
-   [CryptoUtils](#CryptoUtils)
-   [Models](#models)
    -   [AuthClientConfig\<T>](#AuthClientConfigT)
    -   [Store](#Store)
    -   [GetAuthURLConfig](#GetAuthURLConfig)
    -   [TokenResponse](#TokenResponse)
    -   [OIDCEndpoints](#OIDCEndpoints)
    -   [DecodedIDTokenPayload](#DecodedIDTokenPayload)
    -   [CustomGrantConfig](#CustomGrantConfig)
        -   [Custom Grant Template Tags](#Custom-Grant-Template-Tags)
    -   [SessionData](#SessionData)
    -   [OIDCProviderMetaData](#OIDCProviderMetaData)
    -   [TemporaryData](#TemporaryData)
    -   [BasicUserInfo](#BasicUserInfo)
    -   [JWKInterface](#JWKInterface)
-   [Develop](#develop)
    -   [Prerequisites](#prerequisites)
    -   [Installing Dependencies](#installing-dependencies)
-   [Error Codes](#error-codes)
-   [Contribute](#contribute)
-   [License](#license)

## Introduction

Asgardeo Auth JavaScript SDK provides the core methods that are needed to implement OIDC authentication in JavaScript/TypeScript-based apps. This SDK can be used to build SDKs for Single-Page Applications, React Native, Node.JS and various other frameworks that use JavaScript.

## Prerequisite

Create an organization in Asgardeo if you don't already have one. The organization name you choose will be referred to as `<org_name>` throughout this tutorial.

## Install

Install the library from the npm registry.

```
npm install @asgardeo/auth-js
```

## Getting Started

### Using an Embedded Script

```javascript
// The SDK provides a client that can be used to carry out the authentication.
import { AsgardeoAuthClient } from "@asgardeo/auth-js";

// Create a config object containing the necessary configurations.
const config = {
    signInRedirectURL: "http://localhost:3000/sign-in",
    signOutRedirectURL: "http://localhost:3000/dashboard",
    clientID: "client ID",
    organization: "<org_name>"
};

// Create a Store class to store the authentication data. The following implementation uses the session storage.
class SessionStore {
    // Saves the data to the store.
    async setData(key, value) {
        sessionStorage.setItem(key, value);
    }

    // Gets the data from the store.
    async getData(key) {
        return sessionStorage.getItem(key);
    }

    // Removes the date from the store.
    async removeData(key) {
        sessionStorage.removeItem(key);
    }
}

class CryptoUtils {
    // Encodes the input data into base64 URL encoded string.
    public base64URLEncode(value) {
        return base64url.encode(value).replace(/\+/g, "-").replace(/\//g, "_").replace(/=/g, "");
    }

    // Decodes the base64 URL encoded string into the original data.
    public base64URLDecode(value) {
        return base64url.decode(value).toString();
    }

    // Hashes the input data using SHA256.
    public hashSha256(data) {
        return Buffer.from(sha256(new TextEncoder().encode(data)));
    }

    // Generates a random bytes of the specified length.
    public generateRandomBytes(length) {
        return randombytes(length);
    }

    // Verifies the JWT signature.
    public verifyJwt(
        idToken,
        jwk,
        algorithms,
        clientID,
        issuer,
        subject,
        clockTolerance
    ) {
        // Parses the key object into a format that would be accepted by verifyJwt()
        const key = parseJwk(jwk);

        return jwtVerify(idToken, jwk, {
            algorithms: algorithms,
            audience: clientID,
            clockTolerance: clockTolerance,
            issuer: issuer,
            subject: subject
        }).then(() => {
            return Promise.resolve(true);
        });
    }
}

// Instantiate the SessionStore class
const store = new SessionStore();

// Instantiate the AsgardeoAuthClient and pass the store object as an argument into the constructor.
const auth = new AsgardeoAuthClient(store);

// Initialize the instance with the config object.
auth.initialize(config);

// To get the authorization URL, simply call this method.
auth.getAuthorizationURL()
    .then((url) => {
        // Redirect the user to the authentication URL. If this is used in a browser,
        // you may want to do something like this:
        window.location.href = url;
    })
    .catch((error) => {
        console.error(error);
    });

// Once you obtain the authentication code and the session state from the server, you can use this method
// to get the access token.
auth.requestAccessToken("code", "session-state", "state")
    .then((response) => {
        // Obtain the token and other related from the response;
        console.log(response);
    })
    .catch((error) => {
        console.error(error);
    });
```

[Learn more](#apis).

## APIs

The SDK provides a client class called `AsgardeoAuthClient` that provides you with the necessary methods to implement authentication.
You can instantiate the class and use the object to access the provided methods.

### constructor

```TypeScript
new AsgardeoAuthClient(store: Store, cryptoUtils: CryptoUtils);
```

#### Arguments

1. store: [`Store`](#Store)

    This is the object of interface [`Store`](#Store) that is used by the SDK to store all the necessary data used ranging from the configuration data to the access token. You can implement the Store to create a class with your own implementation logic and pass an instance of the class as the second argument. This way, you will be able to get the data stored in your preferred place. To know more about implementing the [`Store`](#Store) interface, refer to the [Data Storage](#data-storage) section.

2. cryptoUtils: [`CryptoUtils`](#CryptoUtils)

    This is the object of the interface [`CryptoUtils`](#CryptoUtils) that is used by the SDK to perform cryptographic functions. Since the crypto implementation varies from environment to environment, this object is used to inject environment-specific crypto implementation. So, developers are expected to implement this interface and pass an object of this interface as an argument to the constructor. To know more about implementing this interface, refer to the [`CryptoUtils`](#CryptoUtils) section.

#### Description

This creates an instance of the `AsgardeoAuthClient` class and returns it.

#### Example

```TypeScript
class SessionStore implements Store {
    public async setData(key: string, value: string): void {
        sessionStorage.setItem(key, value);
    }

    public async getData(key: string): string {
        return sessionStorage.getItem(key);
    }

    public async removeData(key: string): void {
        sessionStorage.removeItem(key);
    }
}

const store = new SessionStore();

const auth = new AsgardeoAuthClient(store);
```

---

### initialize

```TypeScript
initialize(config: AuthClientConfig<T>): Promise<void>;
```

#### Arguments

1. config: [`AuthClientConfig<T>`](#AuthClientConfigT)

    This contains the configuration information needed to implement authentication such as the client ID, server origin etc. Additional configuration information that is needed to be stored can be passed by extending the type of this argument using the generic type parameter. For example, if you want the config to have an attribute called `foo`, you can create an interface called `Bar` in TypeScript and then pass that interface as the generic type to `AuthClientConfig` interface. To learn more about what attributes can be passed into this object, refer to the [`AuthClientConfig<T>`](#AuthClientConfigT) section.

    ```TypeScript
    interface Bar {
        foo: string
    }

    const auth = new AsgardeoAuthClient(config: AuthClientConfig<Bar>);
    }
    ```

#### Description

This method initializes the instance with the config data.

#### Example

```TypeScript
const config = {
    signInRedirectURL: "http://localhost:3000/sign-in",
    signOutRedirectURL: "http://localhost:3000/dashboard",
    clientID: "client ID",
    organization: "<org_name>"
};

await auth.initialize(config);
```

---

### getDataLayer

```TypeScript
getDataLayer(): DataLayer<T>
```

#### Returns

dataLayer : [`DataLayer`](#data-layer)

A `DataLayer` object wraps the `Store` object passed during object instantiation and provides access to various types of data used by the SDK. To learn more about the various types of interfaces provide by the `DataLayer`, refer to the [Data layer](#data-layer) section.

#### Description

This method returns the `DataLayer` object used by the SDK to store authentication data.

#### Example

```TypeScript
const dataLayer = auth.getDataLayer();
```

---

### getAuthorizationURL

```TypeScript
getAuthorizationURL(config?: GetAuthURLConfig, userID?: string): Promise<string>
```

#### Arguments

1. config: [`GetAuthURLConfig`](#GetAuthURLConfig) (optional)

    An optional config object that has the necessary attributes to configure this method. The `forceInit` attribute can be set to `true` to trigger a request to the `.well-known` endpoint and obtain the OIDC endpoints. By default, a request to the `.well-known` endpoint will be sent only if a request to it had not been sent before. If you wish to force a request to the endpoint, you can use this attribute.

    The object can only contain key-value pairs that you wish to append as path parameters to the authorization URL. For example, to set the `fidp` parameter, you can insert `fidp` as a key and its value to this object.

2. userID: `string` (optional)

    If you want to use the SDK to manage multiple user sessions, you can pass a unique ID here to generate an authorization URL specific to that user. This can be useful when this SDK is used in backend applications.

#### Returns

A Promise that resolves with the authorization URL

#### Description

This method returns a Promise that resolves with the authorization URL. The user can be redirected to this URL to authenticate themselves and authorize the client.

#### Example

```TypeScript
const config = {
    forceInit: true,
    fidp: "fb"
}

auth.getAuthorizationURL(config).then((url)=>{
    window.location.href = url;
}).catch((error)=>{
    console.error(error);
});
```

---

### requestAccessToken

```TypeScript
requestAccessToken(authorizationCode: string, sessionState: string, state: string, userID?: string): Promise<TokenResponse>
```

#### Arguments

1. authorizationCode: `string`

    This is the authorization code obtained from Asgardeo after a user signs in.

2. sessionState: `string`

    This is the session state obtained from Asgardeo after a user signs in.

3. state: `string`
   This is the the state parameter passed in the authorization URL.

4. userID: `string` (optional)

    If you want to use the SDK to manage multiple user sessions, you can pass a unique ID here to request an access token specific to that user. This can be useful when this SDK is used in backend applications.

#### Returns

A Promise that resolves with the [`TokenResponse`](#TokenResponse) object.

The object contains data returned by the token response such as the access token, id token, refresh token, etc. You can learn more about the data returned from the [`TokenResponse`](#TokenResponse) section.

#### Description

This method uses the authorization code and the session state that are passed as arguments to send a request to the `token` endpoint to obtain the access token and the id token. The sign-in functionality can be implemented by calling the [`getAuthorizationURL`](#getAuthorizationURL) method followed by this method.

#### Example

```TypeScript
auth.requestAccessToken("auth-code", "session-state", "request_0").then((tokenResponse)=>{
    console.log(tokenResponse);
}).catch((error)=>{
    console.error(error);
});
```

---

### signOut

```TypeScript
signOut(userID?: string): Promise<string>
```

#### Argument

1. userID: `string` (optional)

    If you want to use the SDK to manage multiple user sessions, you can pass a unique ID here. This can be useful when this SDK is used in backend applications.

#### Returns

signOutURL: `Promise<string>`

The user should be redirected to this URL in order to sign out of the server.

#### Description

This clears the authentication data from the store, generates the sign-out URL and returns it. This should be used only if you want to sign out the user from the Asgardeo as well. If you only want to revoke the access token, then use the [`revokeAccessToken`](#revokeAccessToken) method.

#### Example

```TypeScript
// This should be within an async function.
const signOutURL = await auth.signOut();
```

---

### getSignOutURL

```TypeScript
getSignOutURL(userID?: string): Promise<string>
```

#### Argument

1. userID: `string` (optional)

    If you want to use the SDK to manage multiple user sessions, you can pass a unique ID here. This can be useful when this SDK is used in backend applications.

#### Returns

signOutURL: `Promise<string>`

The user should be redirected to this URL in order to sign out of the server.

#### Description

This method returns the sign-out URL to which the user should be redirected to be signed out from the server. This is different to the [`signOut`](#signOut) method because **this doesn't clear the authentication data** from the store.

#### Example

```TypeScript
// This should be within an async function.
const signOutURL = await auth.getSignOutURL();
```

---

### getOIDCServiceEndpoints

```TypeScript
getOIDCServiceEndpoints(): Promise<OIDCEndpoints>
```

#### Returns

oidcEndpoints: `Promise<[OIDCEndpoints](#OIDCEndpoints)>`

An object containing the OIDC service endpoints returned by the `.well-known` endpoint.

#### Description

This method returns the OIDC service endpoints obtained from the `.well-known` endpoint. To learn more about what endpoints are returned, checkout the [`OIDCEndpoints`](#OIDCEndpoints) section.

#### Example

```TypeScript
// This should be within an async function.
const oidcEndpoints = await auth.getOIDCServiceEndpoints();
```

---

### getDecodedIDToken

```TypeScript
getDecodedIDToken(userID?: string): Promise<DecodedIDTokenPayload>
```

#### Argument

1. userID: `string` (optional)

    If you want to use the SDK to manage multiple user sessions, you can pass a unique ID here. This can be useful when this SDK is used in backend applications.

#### Returns

decodedIDTokenPayload: `Promise<[DecodedIDTokenPayload](#DecodedIDTokenPayload)>`
The decoded ID token payload.

#### Description

This method decodes the payload of the id token and returns the decoded values.

#### Example

```TypeScript
const decodedIDTokenPayload = await auth.getDecodedIDToken();
```

---

### getIDToken

```TypeScript
getIDToken(userID?: string): Promise<string>
```

#### Argument

1. userID: `string` (optional)

    If you want to use the SDK to manage multiple user sessions, you can pass a unique ID here. This can be useful when this SDK is used in backend applications.

#### Returns

idToken: `Promise<string>`
The id token.

#### Description

This method returns the id token.

#### Example

```TypeScript
const idToken = await auth.getIDToken();
```

---

### getBasicUserInfo

```TypeScript
getBasicUserInfo(userID?: string): Promise<BasicUserInfo>
```

#### Argument

1. userID: `string` (optional)

    If you want to use the SDK to manage multiple user sessions, you can pass a unique ID here. This can be useful when this SDK is used in backend applications.

#### Returns

basicUserInfo: `Promise<[BasicUserInfo](#BasicUserInfo)>`
An object containing basic user information obtained from the id token.

#### Description

This method returns the basic user information obtained from the payload. To learn more about what information is returned, checkout the [`DecodedIDTokenPayload`](#DecodedIDTokenPayload) model.

#### Example

```TypeScript
// This should be used within an async function.
const basicUserInfo = await auth.getBasicUserInfo();
```

---

### revokeAccessToken

```TypeScript
revokeAccessToken(userID?: string): Promise<AxiosResponse>
```

#### Argument

1. userID: `string` (optional)

    If you want to use the SDK to manage multiple user sessions, you can pass a unique ID here. This can be useful when this SDK is used in backend applications.

#### Returns

A Promise that resolves with the response returned by the server.

#### Description

This method clears the authentication data and sends a request to revoke the access token. You can use this method if you want to sign the user out of your application but not from the server.

#### Example

```TypeScript
auth.revokeAccessToken().then((response)=>{
    console.log(response);
}).catch((error)=>{
    console.error(error);
})
```

---

### refreshAccessToken

```TypeScript
refreshAccessToken(userID?: string): Promise<TokenResponse>
```

#### Argument

1. userID: `string` (optional)

    If you want to use the SDK to manage multiple user sessions, you can pass a unique ID here. This can be useful when this SDK is used in backend applications.

#### Returns

A Promise that resolves with the token response that contains the token information.

#### Description

This method sends a refresh-token request and returns a promise that resolves with the token information. To learn more about what information is returned, checkout the [`TokenResponse`](#TokenResponse) model. The existing authentication data in the store is automatically updated with the new information returned by this request.

#### Example

```TypeScript
auth.refreshAccessToken().then((response)=>{
    console.log(response);
}).catch((error)=>{
    console.error(error);
})
```

---

### getAccessToken

```TypeScript
getAccessToken(userID?: string): Promise<string>
```

#### Argument

1. userID: `string` (optional)

    If you want to use the SDK to manage multiple user sessions, you can pass a unique ID here. This can be useful when this SDK is used in backend applications.

#### Returns

accessToken: `string`
The access token.

#### Description

This method returns the access token stored in the store. If you want to send a request to obtain the access token from the server, use the [`requestAccessToken`](#requestAccessToken) method.

#### Example

```TypeScript
// This should be used within an async function.
const accessToken = await auth.getAccessToken();
```

---

### requestCustomGrant

```TypeScript
requestCustomGrant(config: CustomGrantConfig, userID?: string): Promise<TokenResponse | AxiosResponse>
```

#### Arguments

1. config: [`CustomGrantConfig`](#CustomGrantConfig)
   The config object contains attributes that would be used to configure the custom grant request. To learn more about the different configurations available, checkout the [`CustomGrantConfig`](#CustomGrantConfig) model.
2. userID: `string` (optional)

    If you want to use the SDK to manage multiple user sessions, you can pass a unique ID here. This can be useful when this SDK is used in backend applications.

#### Returns

A Promise that resolves with the token information or the response returned by the server depending on the configuration passed.

#### Description

This method can be used to send custom-grant requests to Asgardeo.

#### Example

```TypeScript
    const config = {
      attachToken: false,
      data: {
          client_id: "{{clientID}}",
          grant_type: "account_switch",
          scope: "{{scope}}",
          token: "{{token}}",
      },
      id: "account-switch",
      returnResponse: true,
      returnsSession: true,
      signInRequired: true
    }

    auth.requestCustomGrant(config).then((response)=>{
        console.log(response);
    }).catch((error)=>{
        console.error(error);
    });
```

---

### isAuthenticated

```TypeScript
isAuthenticated(userID?: string): Promise<boolean>
```

#### Argument

1. userID: `string` (optional)

    If you want to use the SDK to manage multiple user sessions, you can pass a unique ID here. This can be useful when this SDK is used in backend applications.

#### Returns

isAuth: `boolean`
A boolean value that indicates of the user is authenticated or not.

#### Description

This method returns a boolean value indicating if the user is authenticated or not.

#### Example

```TypeScript
// This should be within an async function.
const isAuth = await auth.isAuthenticated();
```

---

### getPKCECode

```TypeScript
getPKCECode(state: string, userID?: string): string
```

#### Argument

1. state: `string`
   The state parameter that was passed in the authorization request.

2. userID: `string` (optional)

    If you want to use the SDK to manage multiple user sessions, you can pass a unique ID here. This can be useful when this SDK is used in backend applications.

#### Returns

pkce: `string`

The PKCE code

#### Description

This code returns the PKCE code generated when the authorization URL is generated by the [`getAuthorizationURL`](#getAuthorizationURL) method.

#### Example

```TypeScript
const pkce = auth.getPKCECode(state);
```

---

### setPKCECode

```TypeScript
setPKCECode(pkce: string, state: string, userID?: string): void
```

#### Arguments

1. pkce: `string`

The PKCE code generated by the [`getAuthorizationURL`](#getAuthorizationURL) method. 2. state: `string`
The state parameter that was passed in the authorization request. 3. userID: `string` (optional)

    If you want to use the SDK to manage multiple user sessions, you can pass a unique ID here. This can be useful when this SDK is used in backend applications.

#### Description

This method sets the PKCE code to the store. The PKCE code is usually stored in the store by the SDK. But there could be instances when the store could be cleared such as when the data is stored in the memory and the user is redirected to the authorization endpoint in a Single Page Application. When the user is redirected back to the app, the authorization code, session state, and the PKCE code will have to be sent to the server to obtain the access token. However, since, during redirection, everything in the memory is cleared, the PKCE code cannot be obtained. In such instances, the [`getPKCECode`](#getPKCECode) method can be used to get the PKCE code before redirection and store it in a place from where it can be retrieved after redirection, and then this method can be used to save the PKCE code to the store so that the [`requestAccessToken`](#requestAccessToken) method can run successfully.

#### Example

```TypeScript
auth.setPKCECode(pkce, state);
```

---

### isSignOutSuccessful

```TypeScript
static isSignOutSuccessful(signOutRedirectURL: string): boolean
```

**This is a static method.**

#### Arguments

1. signOutRedirectURL: `string`

    The URL to which the user is redirected to after signing out from the server.

#### Returns

isSignedOut: `boolean`

A boolean value indicating if the user has been signed out or not.

#### Description

This method returns if the user has been successfully signed out or not. When a user signs out from the server, the user is redirected to the URL specified by the `signOutRedirectURL` in the config object passed into the constructor of the `AsgardeoAuthClient`. The server appends path parameters indicating if the sign-out is successful. This method reads the URL and returns if the sign-out is successful or not. So, make sure you pass as the argument the URL to which the user has been redirected to after signing out from the server.

#### Example

```TypeScript
const isSignedOut = auth.isSignOutSuccessful(window.location.href);
```

---

### didSignOutFail

```TypeScript
static didSignOutFail(signOutRedirectURL: string): boolean
```

**This is a static method.**

#### Arguments

1. signOutRedirectURL: `string`

    The URL to which the user is redirected to after signing out from the server.

#### Returns

didSignOutFail: `boolean`

A boolean value indicating if sign-out failed or not.

#### Description

This method returns if sign-out failed or not. When a user signs out from the server, the user is redirected to the URL specified by the `signOutRedirectURL` in the config object passed into the constructor of the `AsgardeoAuthClient`. The server appends path parameters indicating if the sign-out is successful. This method reads the URL and returns if the sign-out failed or not. So, make sure you pass as the argument the URL to which the user has been redirected to after signing out from the server.

#### Example

```TypeScript
const isSignedOut = auth.isSignOutSuccessful(window.location.href);
```

---

### updateConfig

```TypeScript
updateConfig(config: Partial<AuthClientConfig<T>>): Promise<void>
```

#### Arguments

1. config: [`AuthClientConfig<T>`](#AuthClientConfigT)

The config object containing the attributes that can be used to configure the SDK. To learn more about the available attributes, refer to the [`AuthClientConfig>T>`](#AuthClientConfigT) model.

#### Description

This method can be used to update the configurations passed into the constructor of the `AsgardeoAuthClient`. Please note that every attribute in the config object passed as the argument here is optional. Use this method if you want to update certain attributes after instantiating the class.

#### Example

```TypeScript
// This should be within an async function.
await auth.updateConfig({
    signOutRedirectURL: "http://localhost:3000/sign-out"
});
```

## Data Storage

Since the SDK was developed with the view of being able to support various platforms such as mobile apps, browsers and node.js servers, the SDK allows developers to use their preferred mode of storage. To that end, the SDK allows you to pass a store object when instantiating the `AsgardeoAuthClient`. This store object contains methods that can be used to store, retrieve and delete data. The SDK provides a Store interface that you can implement to create your own Store class. You can refer to the [`Store`](#store) section to learn mire about the `Store` interface.

There are three methods that are to be implemented by the developer. They are

1. `setData`
2. `getData`
3. `removeData`

The `setData` method is used to store data. The `getData` method is used to retrieve data. The `removeData` method is used to delete data. The SDK converts the data to be stored into a JSON string internally and then calls the `setData` method to store the data. The data is represented as a key-value pairs in the SDK. The SDK uses four keys internally and you can learn about them by referring to the [Data Layer](#data-layer) section. So, every JSON stringified data value is supposed to be stored against the passed key in the data store. A sample implementation of the `Store` class using the browser session storage is given here.

```TypeScript
class SessionStore implements Store {
    public setData(key: string, value: string): void {
        sessionStorage.setItem(key, value);
    }

    public getData(key: string): string {
        return sessionStorage.getItem(key);
    }

    public removeData(key: string): void {
        sessionStorage.removeItem(key);
    }
}
```

### Data Layer

The data layer is implemented within the SDK encapsulating the `Store` object passed into the constructor. The data layer acts as the interface between the SDK and the store object and provides a more developer-friendly interface to store, retrieve and delete data. Four keys are used to store four different sets of data. The keys are:

1. Session Data
   Stores session data such as the access token, id token, refresh token, session state etc. Refer to [`SessionData`](#SessionData) to get the full list of data stored.
2. OIDC Provider Meta Data
   Stores regarding OIDC Meta Data obtained from the `.well-known` endpoint. Refer to [`OIDCProviderMetaData`](#OIDCProviderMetaData) for the full list of data stored.
3. Config Data
   Stores the config data passed to the constructor. Refer to [`AuthClientConfig<T>`](#AuthClientConfigT) for the full list of data stored.
4. Temporary Data
   Stores data that is temporary. In most cases, you wouldn't need this.

All these four keys get methods to set, get and remove data as whole. In addition to this, all these keys get methods to set, get, and remove specific data referred to by their respective keys. The following table describes the methods provided by the data layer.
| Method                              | Arguments                                                                                      | Returns                                                      | Description                                                                     |
|-------------------------------------|------------------------------------------------------------------------------------------------|--------------------------------------------------------------|---------------------------------------------------------------------------------|
| setSessionData                      | sessionData: [`SessionData`](#SessionData)                                                     | `Promise<void>`                                              | Saves session data in bulk.                                                     |
| setOIDCProviderMetaData             | oidcProviderMetaData: [`OIDCProviderMetaData`](#OIDCProviderMetaData)                          | `Promise<void>`                                              | Saves OIDC Provider Meta data in bulk.                                          |
| setConfigData                       | config: [`AuthClientConfig<T>`](#AuthClientConfigT)                                            | `Promise<void>`                                              | Saves config data in bulk.                                                      |
| setTemporaryData                    | data: [`TemporaryData`](#TemporaryData)                                                        | `Promise<void>`                                              | Saves temporary data in bulk.                                                   |
| getSessionData                      |                                                                                                | `Promise<`[`SessionData`](#SessionData)`>`                   | Retrieves session data in bulk.                                                 |
| getOIDCProviderMetaData             |                                                                                                | `Promise<`[`OIDCProviderMetaData`](#OIDCProviderMetaData)`>` | Retrieves OIDC Provider Meta data in bulk.                                      |
| getConfigData                       |                                                                                                | `Promise<`[`AuthClientConfig<T>`](#`AuthClientConfig<T>`)`>` | Retrieves config data in bulk.                                                  |
| getTemporaryData                    |                                                                                                | `Promise<`{ [key: `string`]: [StoreValue](#StoreValue)}`>`   | Retrieves temporary data in bulk.                                               |
| removeSessionData                   |                                                                                                | `Promise<void>`                                              | Removes session data in bulk.                                                   |
| removeOIDCProviderMetaData          |                                                                                                | `Promise<void>`                                              | Removes OIDC Provider Meta data in bulk.                                        |
| removeConfigData                    |                                                                                                | `Promise<void>`                                              | Removes config data in bulk.                                                    |
| removeTemporaryData                 |                                                                                                | `Promise<void>`                                              | Removes temporary data in bulk.                                                 |
| setSessionDataParameter             | key: keyof [`SessionData`](#SessionData), value: [`StoreValue`](#StoreValue)                   | `Promise<void>`                                              | Saves the passed data against the specified key in the session data.            |
| setOIDCProviderMetaDataParameter    | key: keyof [`OIDCProviderMetaData`](#OIDCProviderMetaData), value: [`StoreValue`](#StoreValue) | `Promise<void>`                                              | Saves the passed data against the specified key in the OIDC Provider Meta data. |
| setConfigDataParameter              | key: keyof [`AuthClientConfig<T>`](#AuthClientConfigT), value: [`StoreValue`](#`StoreValue`)   | `Promise<void>`                                              | Saves the passed data against the specified key in the config data.             |
| setTemporaryDataParameter           | key: `string`, value: [`StoreValue`](#`StoreValue`)                                            | `Promise<void>`                                              | Saves the passed data against the specified key in the temporary data.          |
| getSessionDataParameter             | key: keyof [`SessionData`](#SessionData)                                                       | `Promise<`[`StoreValue`](#StoreValue)`>`                     | Retrieves the data for the specified key from the session data.                 |
| getOIDCProviderMetaDataParameter    | key: keyof [`OIDCProviderMetaData`](#OIDCProviderMetaData)                                     | `Promise<`[`StoreValue`](#StoreValue)`>`                     | Retrieves the data for the specified key from the OIDC Provider Meta data.      |
| getConfigDataParameter              | key: keyof [`AuthClientConfig<T>`](#AuthClientConfigT)                                         | `Promise<`[`StoreValue`](#StoreValue)`>`                     | Retrieves the data for the specified key from the config data.                  |
| getTemporaryDataParameter           | key: `string`                                                                                  | `Promise<`[`StoreValue`](#StoreValue)`>`                     | Retrieves the data for the specified key from the temporary data.               |
| removeSessionDataParameter          | key: keyof [`SessionData`](#SessionData)                                                       | `Promise<void>`                                              | Removes the data with the specified key from the session data.                  |
| removeOIDCProviderMetaDataParameter | key: keyof [`OIDCProviderMetaData`](#OIDCProviderMetaData)                                     | `Promise<void>`                                              | Removes the data with the specified key from the OIDC Provider Meta data.       |
| removeConfigDataParameter           | key: keyof [`AuthClientConfig<T>`](#AuthClientConfigT)                                         | `Promise<void>`                                              | Removes the data with the specified key from the config data.                   |
| removeTemporaryDataParameter        | key: `string`                                                                                  | `Promise<void>`                                              | Removes the data with the specified key from the temporary data.                |

## CryptoUtils

The CryptoUtils interface defines the methods required to perform cryptographic operations such as producing a PKCE code and verifying ID tokens. The following table describes the methods provided by the CryptoUtils interface.
| Method                | Arguments                          | Returns            | Description                                                      |
|-----------------------|------------------------------------|--------------------|------------------------------------------------------------------|
| `base64urlEncode`     | input: `T`                         | `string`           | Encodes the passed input string to a base64url encoded string.   |
| `base64urlDecode`     | input: `string`                    | `string`           | Decodes the passed input string from a base64url encoded string. |
| `hashSha256`          | input: `string`                    | `T`                | Hashes the passed input string using SHA-256.                    |
| `generateRandomBytes` | length: `number`                   | `T`                | Generates random bytes of the specified length.                  |
| `verifyJwt`           | jwt: `string`, jwk: `JWKInterface` | `Promise<boolean>` | Verifies the passed JWT using the passed JWK.                    |

**NOTE: The return type of the `hashSha256` and `generateRandomBytes` method should be the same as the type of the argument of the `base64urlEncode` method.**

These methods should be implemented in a class and the instance of the class should be passed as an argument into the constructor of `AsgardeoAuthClient`.

## Models

### AuthClientConfig\<T>

This model has the following attributes.
<<<<<<< HEAD
|Attribute| Required/Optional| Type | Default Value| Description|
|--|--|--|--|--|
|`signInRedirectURL` |Required|`string`|""|The URL to redirect to after the user authorizes the client app. eg: `https//localhost:3000/sign-in`|
|`signOutRedirectURL` |Optional|`string`| The `signInRedirectURL` URL will be used if this value is not provided. |The URL to redirect to after the user |signs out. eg: `http://localhost:3000/dashboard`|
|`clientHost`|Optional| `string`|The origin of the client app obtained using `window.origin`|The hostname of the client app. eg: `https://localhost:3000`|
|`clientID`|Required| `string`|""|The client ID of the OIDC application hosted in the Asgardeo.|
|`clientSecret`|Optional| `string`|""|The client secret of the OIDC application|
|`enablePKCE`|Optional| `boolean`|`true`| Specifies if a PKCE should be sent with the request for the authorization code.|
|`prompt`|Optional| `string`|""|Specifies the prompt type of an OIDC request|
|`responseMode`|Optional| `ResponseMode`|`"query"`|Specifies the response mode. The value can either be `query` or `form_post`|
|`scope`|Optional| `string[]`|`["openid"]`|Specifies the requested scopes.|
<<<<<<< HEAD
|`organization`|Required (If `wellKnownEndpoint` or `endpoints` are not provided)| `string`|""|The user tenant or organization.|
|`endpoints`|Optional (Required to provide all endpoints, if `wellKnownEndpoint` or `organization` are not provided)| `OIDCEndpoints`|[OIDC Endpoints Default Values](#oidc-endpoints)|The OIDC endpoint URLs. The SDK will try to obtain the endpoint URLS |using the `.well-known` endpoint. If this fails, the SDK will use these endpoint URLs. If this attribute is not set, then the default endpoint URLs will be |used. However, if the `overrideWellEndpointConfig` is set to `true`, then this will override the endpoints obtained from the `.well-known` endpoint. |
=======
|`organization`|Required (If `wellKnownEndpoint` or `endpoints` are not provided)| `string`|""|The origin of the Identity Provider. eg: `https://api.asgardeo.io/t/<org_name>`|
|`endpoints`|Optional (Required to provide all endpoints, if `wellKnownEndpoint` or `organization` is not provided)| `OIDCEndpoints`|[OIDC Endpoints Default Values](#oidc-endpoints)|The OIDC endpoint URLs. The SDK will try to obtain the endpoint URLS |using the `.well-known` endpoint. If this fails, the SDK will use these endpoint URLs. If this attribute is not set, then the default endpoint URLs will be |used. However, if the `overrideWellEndpointConfig` is set to `true`, then this will override the endpoints obtained from the `.well-known` endpoint. |
>>>>>>> a8f19295b14d315893bf7227cc12973a0cf3aceb
|`overrideWellEndpointConfig`|Optional| `boolean` | `false` | If this option is set to `true`, then the `endpoints` object will override endpoints obtained |from the `.well-known` endpoint. If this is set to `false`, then this will be used as a fallback if the request to the `.well-known` endpoint fails.|
|`wellKnownEndpoint`|Optional (Required if `organization` or `endpoints` are not provided)| `string`|`"/oauth2/token/.well-known/openid-configuration"`| The URL of the `.well-known` endpoint.|
|`validateIDToken`|Optional| `boolean`|`true`|Allows you to enable/disable JWT ID token validation after obtaining the ID token.|
|`clockTolerance`|Optional| `number`|`60`|Allows you to configure the leeway when validating the id_token.|
|`sendCookiesInRequests`|Optional| `boolean`|`true`|Specifies if cookies should be sent in the requests.|
|`sendWellKnownEndpointRequest`|Optional| `boolean`|`true`|Specifies if the SDK should send a request to the `.well-known` endpoint to obtain the endpoint URLs. Note that if this is set to false, then the needed endpoints should be provided through the `endpoints` property.|
=======
| Attribute                      | Required/Optional | Type            | Default Value                                                           | Description                                                                                                                                                                                                             |
|--------------------------------|-------------------|-----------------|-------------------------------------------------------------------------|-------------------------------------------------------------------------------------------------------------------------------------------------------------------------------------------------------------------------|
| `signInRedirectURL`            | Required          | `string`        | ""                                                                      | The URL to redirect to after the user authorizes the client app. eg: `https//localhost:3000/sign-in`                                                                                                                    |
| `signOutRedirectURL`           | Optional          | `string`        | The `signInRedirectURL` URL will be used if this value is not provided. | The URL to redirect to after the user                                                                                                                                                                                   |
| `clientHost`                   | Optional          | `string`        | The origin of the client app obtained using `window.origin`             | The hostname of the client app. eg: `https://localhost:3000`                                                                                                                                                            |
| `clientID`                     | Required          | `string`        | ""                                                                      | The client ID of the OIDC application hosted in the Asgardeo.                                                                                                                                                           |
| `clientSecret`                 | Optional          | `string`        | ""                                                                      | The client secret of the OIDC application                                                                                                                                                                               |
| `enablePKCE`                   | Optional          | `boolean`       | `true`                                                                  | Specifies if a PKCE should be sent with the request for the authorization code.                                                                                                                                         |
| `prompt`                       | Optional          | `string`        | ""                                                                      | Specifies the prompt type of an OIDC request                                                                                                                                                                            |
| `responseMode`                 | Optional          | `ResponseMode`  | `"query"`                                                               | Specifies the response mode. The value can either be `query` or `form_post`                                                                                                                                             |
| `scope`                        | Optional          | `string[]`      | `["openid"]`                                                            | Specifies the requested scopes.                                                                                                                                                                                         |
| `serverOrigin`                 | Required          | `string`        | ""                                                                      | The origin of the Identity Provider. eg: `https://api.asgardeo.io/t/<org_name>`                                                                                                                                         |
| `endpoints`                    | Optional          | `OIDCEndpoints` | [OIDC Endpoints Default Values](#oidc-endpoints)                        | The OIDC endpoint URLs. The SDK will try to obtain the endpoint URLS                                                                                                                                                    |
| `overrideWellEndpointConfig`   | Optional          | `boolean`       | `false`                                                                 | If this option is set to `true`, then the `endpoints` object will override endpoints obtained                                                                                                                           |
| `wellKnownEndpoint`            | Optional          | `string`        | `"/oauth2/token/.well-known/openid-configuration"`                      | The URL of the `.well-known` endpoint.                                                                                                                                                                                  |
| `validateIDToken`              | Optional          | `boolean`       | `true`                                                                  | Allows you to enable/disable JWT ID token validation after obtaining the ID token.                                                                                                                                      |
| `clockTolerance`               | Optional          | `number`        | `60`                                                                    | Allows you to configure the leeway when validating the id_token.                                                                                                                                                        |
| `sendCookiesInRequests`        | Optional          | `boolean`       | `true`                                                                  | Specifies if cookies should be sent in the requests.                                                                                                                                                                    |
| `sendWellKnownEndpointRequest` | Optional          | `boolean`       | `true`                                                                  | Specifies if the SDK should send a request to the `.well-known` endpoint to obtain the endpoint URLs. Note that if this is set to false, then the needed endpoints should be provided through the `endpoints` property. |
>>>>>>> 2cf55245

The `AuthClientConfig<T>` can be extended by passing an interface as the generic type. For example, if you want to add an attribute called `foo` to the config object, you can create an interface called `Bar` and pass that as the generic type into the `AuthClientConfig<T>` interface.

```TypeScript
interface Bar {
    foo: string
}

const config: AuthClientConfig<Bar> ={
    ...
}
```

### Store

| Method       | Required/Optional | Arguments                      | Returns                                                                                                                                                                         | Description                                                                                                                         |
|--------------|-------------------|--------------------------------|---------------------------------------------------------------------------------------------------------------------------------------------------------------------------------|-------------------------------------------------------------------------------------------------------------------------------------|
| `setData`    | Required          | key: `string`, value: `string` | `Promise<void>`                                                                                                                                                                 | This method saves the passed value to the store. The data to be saved is JSON stringified so will be passed by the SDK as a string. |
| `getData`    | Required          | key: `string`\|`string`        | This method retrieves the data from the store and returns a Promise that resolves with it. Since the SDK stores the data as a JSON string, the returned value will be a string. |                                                                                                                                     |
| `removeData` | Required          | key: `string`                  | `Promise<void>`                                                                                                                                                                 | Removes the data with the specified key from the store.                                                                             |

### GetAuthURLConfig

| Method        | Required/Optional | Type                  | Default Value | Description                                                                                                                                                            |
|---------------|-------------------|-----------------------|---------------|------------------------------------------------------------------------------------------------------------------------------------------------------------------------|
| `fidp`        | Optional          | `string`              | ""            | The `fidp` parameter that can be used to redirect a user directly to an IdP's sign-in page.                                                                            |
| `forceInit`   | Optional          | `boolean`             | `false`       | Forces obtaining the OIDC endpoints from the `.well-known` endpoint. A request to this endpoint is not sent if a request has already been sent. This forces a request. |
| key: `string` | Optional          | `string` \| `boolean` | ""            | Any key-value pair to be appended as path parameters to the authorization URL.                                                                                         |

### TokenResponse

| Method         | Type     | Description                 |
|----------------|----------|-----------------------------|
| `accessToken`  | `string` | The access token.           |
| `idToken`      | `string` | The id token.               |
| `expiresIn`    | `string` | The expiry time in seconds. |
| `scope`        | `string` | The scope of the token.     |
| `refreshToken` | `string` | The refresh token.          |
| `tokenType`    | `string` | The token type.             |

### OIDCEndpoints

| Method                  | Type     | Default Value                                      | Description                                                               |
|-------------------------|----------|----------------------------------------------------|---------------------------------------------------------------------------|
| `authorizationEndpoint` | `string` | `"/oauth2/authorize"`                              | The authorization endpoint.                                               |
| `tokenEndpoint`         | `string` | `"/oauth2/token"`                                  | The token endpoint.                                                       |
| `userinfoEndpoint`      | `string` | ""                                                 | The user-info endpoint.                                                   |
| `jwksUri`               | `string` | `"/oauth2/jwks"`                                   | The JWKS URI.                                                             |
| `registrationEndpoint`  | `string` | ""                                                 | The registration endpoint.                                                |
| `revocationEndpoint`    | `string` | `"/oauth2/revoke"`                                 | The token-revocation endpoint.                                            |
| `introspectionEndpoint` | `string` | ""                                                 | The introspection endpoint.                                               |
| `checkSessionIframe`    | `string` | `"/oidc/checksession"`                             | The check-session endpoint.                                               |
| `endSessionEndpoint`    | `string` | `"/oidc/logout"`                                   | The end-session endpoint.                                                 |
| `issuer`                | `string` | ""                                                 | The issuer of the token.                                        

### DecodedIDTokenPayload

| Method             | Type                   | Description                                    |
|--------------------|------------------------|------------------------------------------------|
| aud                | `string` \| `string[]` | The audience.                                  |
| sub                | `string`               | The subject. This is the username of the user. |
| iss                | `string`               | The token issuer.                              |
| email              | `string`               | The email address.                             |
| preferred_username | `string`               | The preferred username.                        |
| tenant_domain      | `string`               | The tenant domain to which the user belongs.   |

### CustomGrantConfig

| Attribute        | Required/Optional | Type      | Default Value | Description                                                                                                                                                                                                                   |
|------------------|-------------------|-----------|---------------|-------------------------------------------------------------------------------------------------------------------------------------------------------------------------------------------------------------------------------|
| `id`             | Required          | `string`  | ""            | Every custom-grant request should have an id. This attributes takes that id.                                                                                                                                                  |
| `data`           | Required          | `any`     | `null`        | The data that should be sent in the body of the custom-grant request. You can use template tags to send session information. Refer to the [Custom Grant Template Tags](#custom-grant-template-tags) section for more details. |
| `signInRequired` | Required          | `boolean` | `false`       | Specifies if the user should be sign-in or not to dispatch this custom-grant request.                                                                                                                                         |
| `attachToken`    | Required          | `boolean` | `false`       | Specifies if the access token should be attached to the header of the request.                                                                                                                                                |
| `returnsSession` | Required          | `boolean` | `false`       | Specifies if the the request returns session information such as the access token.                                                                                                                                            |
| `tokenEndpoint`  | Optional          | `string`  | `null`        | Token endpoint is an optional parameter which can be used to provide an optional token endpoint that will be used instead of default token endpoint.                                                                          |

#### Custom Grant Template Tags

Session information can be attached to the body of a custom-grant request using template tags. This is useful when the session information is not exposed outside the SDK but you want such information to be used in custom-grant requests. The following table lists the available template tags.
| Tag                | Data               |
|--------------------|--------------------|
| "{{token}}"        | The access token.  |
| {{username}}"      | The username.      |
| "{{scope}}"        | The scope.         |
| {{clientID}}"      | The client ID.     |
| "{{clientSecret}}" | The client secret. |

### SessionData

| Attribute       | Type     | description                                      |
|-----------------|----------|--------------------------------------------------|
| `access_token`  | `string` | The access token.                                |
| `id_token`      | `string` | The id token.                                    |
| `expires_in`    | `string` | The expiry time.                                 |
| `scope`         | `string` | The scope.                                       |
| `refresh_token` | `string` | The refresh token.                               |
| `token_type`    | `string` | The token type.                                  |
| `session_state` | `string` | The session state obtained after authentication. |
| `created_at`    | `number` | The time when the session was created.           |

### OIDCProviderMetaData

| Attribute                                                  | Type       | description                                                                                                                                                                                                                                                                                  |
|------------------------------------------------------------|------------|----------------------------------------------------------------------------------------------------------------------------------------------------------------------------------------------------------------------------------------------------------------------------------------------|
| `issuer`                                                   | `string`   | URL using the https scheme with no query or fragment component that the OP asserts as its Issuer Identifier.                                                                                                                                                                                 |
| `authorization_endpoint`                                   | `string`   | URL of the OP's OAuth 2.0 Authorization Endpoint.                                                                                                                                                                                                                                            |
| `token_endpoint`                                           | `string`   | URL of the OP's OAuth 2.0 Token Endpoint.                                                                                                                                                                                                                                                    |
| `userinfo_endpoint`                                        | `string`   | URL of the OP's UserInfo Endpoint.                                                                                                                                                                                                                                                           |
| `jwks_uri`                                                 | `string`   | URL of the OP's JSON Web Key Set [JWK] document. This contains the signing key(s) the RP uses to validate signatures from the OP.                                                                                                                                                            |
| `registration_endpoint`                                    | `string`   | URL of the OP's Dynamic Client Registration Endpoint                                                                                                                                                                                                                                         |
| `scopes_supported`                                         | `string[]` | JSON array containing a list of the OAuth 2.0 [RFC6749] scope values that this server supports.                                                                                                                                                                                              |
| `response_types_supported`                                 | `string[]` | JSON array containing a list of the OAuth 2.0 response_type values that this OP supports.                                                                                                                                                                                                    |
| `response_modes_supported`                                 | `string[]` | JSON array containing a list of the OAuth 2.0 response_mode values that this OP supports.                                                                                                                                                                                                    |
| `grant_types_supported`                                    | `string[]` | JSON array containing a list of the OAuth 2.0 Grant Type values that this OP supports.                                                                                                                                                                                                       |
| `acr_values_supported`                                     | `string[]` | JSON array containing a list of the Authentication Context Class References that this OP supports.                                                                                                                                                                                           |
| `subject_types_supported`                                  | `string[]` | JSON array containing a list of the Subject Identifier types that this OP supports.                                                                                                                                                                                                          |
| `id_token_signing_alg_values_supported`                    | `string[]` | JSON array containing a list of the JWS signing algorithms(alg values) supported by the OP for the ID Token to encode the Claims in a JWT [JWT].                                                                                                                                             |
| `id_token_encryption_alg_values_supported`                 | `string[]` | JSON array containing a list of the JWE encryption algorithms (alg values) supported by the OP for the ID Token to encode the Claims in a JWT [JWT].                                                                                                                                         |
| `id_token_encryption_enc_values_supported`                 | `string[]` | JSON array containing a list of the JWE encryption algorithms (enc values) supported by the OP for the ID Token to encode the Claims in a JWT [JWT].                                                                                                                                         |
| `userinfo_signing_alg_values_supported`                    | `string[]` | JSON array containing a list of the JWS [JWS] signing algorithms (alg values) [JWA] supported by the UserInfo Endpoint to encode the Claims in a JWT [JWT].                                                                                                                                  |
| `userinfo_encryption_alg_values_supported`                 | `string[]` | JSON array containing a list of the JWE [JWE] encryption algorithms (alg values) [JWA] supported by the UserInfo Endpoint to encode the Claims in a JWT [JWT].                                                                                                                               |
| `userinfo_encryption_enc_values_supported`                 | `string[]` | JSON array containing a list of the JWE encryption algorithms (enc values) [JWA] supported by the UserInfo Endpoint to encode the Claims in a JWT [JWT]                                                                                                                                      |
| `request_object_signing_alg_values_supported`              | `string[]` | JSON array containing a list of the JWS signing algorithms (alg values) supported by the OP for Request Objects                                                                                                                                                                              |
| `request_object_encryption_alg_values_supported`           | `string[]` | JSON array containing a list of the JWE encryption algorithms (alg values) supported by the OP for Request Objects.                                                                                                                                                                          |
| `request_object_encryption_enc_values_supported`           | `string[]` | JSON array containing a list of the JWE encryption algorithms (enc values) supported by the OP for Request Objects.                                                                                                                                                                          |
| `token_endpoint_auth_methods_supported`                    | `string[]` | JSON array containing a list of Client Authentication methods supported by this Token Endpoint.                                                                                                                                                                                              |
| `token_endpoint_auth_signing_alg_values_supported`         | `string[]` | JSON array containing a list of the JWS signing algorithms (alg values) supported by the Token Endpoint for the signature on the JWT [JWT] used to authenticate the Client at the Token Endpoint for the private_key_jwt and client_secret_jwt authentication methods.                       |
| `display_values_supported`                                 | `string[]` | JSON array containing a list of the display parameter values that the OpenID Provider supports.                                                                                                                                                                                              |
| `claim_types_supported`                                    | `string[]` | JSON array containing a list of the Claim Types that the OpenID Provider supports.                                                                                                                                                                                                           |
| `claims_supported`                                         | `string[]` | JSON array containing a list of the Claim Names of the Claims that the OpenID Provider MAY be able to supply values for.                                                                                                                                                                     |
| `service_documentation`                                    | `string`   | URL of a page containing human-readable information that developers might want or need to know when using the OpenID Provider.                                                                                                                                                               |
| `claims_locales_supported`                                 | `string[]` | Languages and scripts supported for values in Claims being returned, represented as a JSON array of BCP47 [RFC5646] language tag values. Not all languages and scripts are necessarily supported for all Claim values.                                                                       |
| `ui_locales_supported`                                     | `string[]` | Languages and scripts supported for the user interface, represented as a JSON array of BCP47 [RFC5646] language tag values.                                                                                                                                                                  |
| `claims_parameter_supported`                               | `boolean`  | Boolean value specifying whether the OP supports use of the claims parameter, with true indicating support. If omitted, the default value is false.                                                                                                                                          |
| `request_parameter_supported`                              | `boolean`  | Boolean value specifying whether the OP supports use of the request parameter, with true indicating support. If omitted, the default value is false.                                                                                                                                         |
| `request_uri_parameter_supported`                          | `boolean`  | Boolean value specifying whether the OP supports use of the request_uri parameter, with true indicating support. If omitted, the default value is true.                                                                                                                                      |
| `require_request_uri_registration`                         | `boolean`  | Boolean value specifying whether the OP requires any request_uri values used to be pre-registered using the request_uris registration parameter.                                                                                                                                             |
| `op_policy_uri`                                            | `string`   | URL that the OpenID Provider provides to the person registering the Client to read about the OP's requirements on how the Relying Party can use the data provided by the OP.                                                                                                                 |
| `op_tos_uri`                                               | `string`   | URL that the OpenID Provider provides to the person registering the Client to read about OpenID Provider's terms of service.                                                                                                                                                                 |
| `revocation_endpoint`                                      | `string`   | URL of the authorization server's OAuth 2.0 revocation endpoint.                                                                                                                                                                                                                             |
| `revocation_endpoint_auth_methods_supported`               | `string[]` | JSON array containing a list of client authentication methods supported by this revocation endpoint.                                                                                                                                                                                         |
| `revocation_endpoint_auth_signing_alg_values_supported`    | `string[]` | JSON array containing a list of the JWS signing algorithms ("alg" values) supported by the revocation endpoint for the signature on the JWT [JWT] used to authenticate the client at the revocation endpoint for the "private_key_jwt" and "client_secret_jwt" authentication methods.       |
| `introspection_endpoint`                                   | `string`   | URL of the authorization server's OAuth 2.0 introspection endpoint.                                                                                                                                                                                                                          |
| `introspection_endpoint_auth_methods_supported`            | `string[]` | JSON array containing a list of client authentication methods supported by this introspection endpoint.                                                                                                                                                                                      |
| `introspection_endpoint_auth_signing_alg_values_supported` | `string[]` | JSON array containing a list of the JWS signing algorithms ("alg" values) supported by the introspection endpoint for the signature on the JWT [JWT] used to authenticate the client at the introspection endpoint for the "private_key_jwt" and "client_secret_jwt" authentication methods. |
| `code_challenge_methods_supported`                         | `string[]` | JSON array containing a list of Proof Key for Code Exchange (PKCE) [RFC7636] code challenge methods supported by this authorization server.                                                                                                                                                  |
| `check_session_iframe`                                     | `string`   | URL of an OP iframe that supports cross-origin communications for session state information with the RP Client, using the HTML5 postMessage API.                                                                                                                                             |
| `end_session_endpoint`                                     | `string`   | URL at the OP to which an RP can perform a redirect to request that the End-User be logged out at the OP.                                                                                                                                                                                    |
| `backchannel_logout_supported`                             | `boolean`  | Boolean value specifying whether the OP supports back-channel logout, with true indicating support. If omitted, the default value is false.                                                                                                                                                  |
| `backchannel_logout_session_supported`                     | `boolean`  | Boolean value specifying whether the OP can pass a sid (session ID) Claim in the Logout Token to identify the RP session with the OP.                                                                                                                                                        |

### TemporaryData

Temporary data accepts any key-value pair.
| Attribute       | Type     |
|-----------------|----------|
| [key: `string`] | `string` |

### StoreValue

The `StoreValue` is a type that accepts strings, string arrays, booleans, numbers and `OIDCEndpoints`.

```TypeScript
type StoreValue = string | string[] | boolean | number | OIDCEndpoints;
```

### BasicUserInfo

| Attribute       | Type     | Description                                                                                        |
|:----------------|:---------|:---------------------------------------------------------------------------------------------------|
| `email`         | `string` | The email address of the user.                                                                     |
| `username`      | `string` | The username of the user.                                                                          |
| `displayName`   | `string` | The display name of the user. It is the `preferred_username` in the id token payload or the `sub`. |
| `allowedScopes` | `string` | The scopes allowed for the user.                                                                   |
| `tenantDomain`  | `string` | The tenant domain to which the user belongs.                                                       |
| `sessionState`  | `string` | The session state.                                                                                 |
| `sub`           | `string` | The `uid` corresponding to the user to whom the ID token belongs to.                               |

In addition to the above attributes, this object will also contain any other claim found in the ID token payload.

### JWKInterface

| Attribute | Type     | Description                                                        |
|-----------|----------|--------------------------------------------------------------------|
| `kty`     | `string` | The type of the key. Must be one of `RSA`, `EC`, `oct` or `OKP`.   |
| `kid`     | `string` | The key ID.                                                        |
| `use`     | `string` | The intended use of the public key. Must be one of `sig` or `enc`. |
| `alg`     | `string` | The algorithm intended for use with the key.                       |
| `n`       | `string` | The public modulus.                                                |
| `e`       | `string` | The public exponent.                                               |

## Develop

### Prerequisites

-   `Node.js` (version 10 or above).
-   `yarn` package manager.

### Installing Dependencies

The repository is a mono repository. The SDK repository is found in the [lib](https://github.com/asgardeo/asgardeo-auth-js-sdk/tree/master/lib) directory. You can install the dependencies by running the following command at the root.

```
yarn build
```

## Error Codes

Error code consist of four parts separated by a `-`.

-   The first part refers to the SDK. Example: `JS` refers to this SDK.
-   The second part refers to the code file. Example: `AUTH_CORE` refers to the `authentication-core.ts` file.
-   The third part is the abbreviation of the name of the method/function that threw the error. If there are more than one method/function with the same abbreviation, then a number based on the order of declaration is appended to the abbreviation. Example: `RAT1` refers to the `requestAccessToken` method. There are two methods that can be abbreviated to `RAT` but since `1` has been appended to `RAT`, we know it refers to `requestAccessToken` since it is declared first.
-   The fourth part refers to the type of error and is position. Example: `NE02` refers to a network error and the fact that this is the second error in the method/function. The following error types are available:

    | Error Code | Description   |
    |:-----------|:--------------|
    | `NE`       | Network Error |
    | `HE`       | Http Error    |
    | `IV`       | Invalid       |
    | `NF`       | Not Found     |
    | `TO`       | Timeout       |
    | `SE`       | Server Error  |

## Contribute

Please read [Contributing to the Code Base](http://wso2.github.io/) for details on our code of conduct, and the process for submitting pull requests to us.

### Reporting issues

We encourage you to report issues, improvements, and feature requests creating [Github Issues](https://github.com/asgardeo/asgardeo-auth-js-sdk/issues).

Important: And please be advised that security issues must be reported to security@wso2com, not as GitHub issues, in order to reach the proper audience. We strongly advise following the WSO2 Security Vulnerability Reporting Guidelines when reporting the security issues.

## License

This project is licensed under the Apache License 2.0. See the [LICENSE](LICENSE) file for details.<|MERGE_RESOLUTION|>--- conflicted
+++ resolved
@@ -976,7 +976,6 @@
 ### AuthClientConfig\<T>
 
 This model has the following attributes.
-<<<<<<< HEAD
 |Attribute| Required/Optional| Type | Default Value| Description|
 |--|--|--|--|--|
 |`signInRedirectURL` |Required|`string`|""|The URL to redirect to after the user authorizes the client app. eg: `https//localhost:3000/sign-in`|
@@ -988,20 +987,14 @@
 |`prompt`|Optional| `string`|""|Specifies the prompt type of an OIDC request|
 |`responseMode`|Optional| `ResponseMode`|`"query"`|Specifies the response mode. The value can either be `query` or `form_post`|
 |`scope`|Optional| `string[]`|`["openid"]`|Specifies the requested scopes.|
-<<<<<<< HEAD
 |`organization`|Required (If `wellKnownEndpoint` or `endpoints` are not provided)| `string`|""|The user tenant or organization.|
 |`endpoints`|Optional (Required to provide all endpoints, if `wellKnownEndpoint` or `organization` are not provided)| `OIDCEndpoints`|[OIDC Endpoints Default Values](#oidc-endpoints)|The OIDC endpoint URLs. The SDK will try to obtain the endpoint URLS |using the `.well-known` endpoint. If this fails, the SDK will use these endpoint URLs. If this attribute is not set, then the default endpoint URLs will be |used. However, if the `overrideWellEndpointConfig` is set to `true`, then this will override the endpoints obtained from the `.well-known` endpoint. |
-=======
-|`organization`|Required (If `wellKnownEndpoint` or `endpoints` are not provided)| `string`|""|The origin of the Identity Provider. eg: `https://api.asgardeo.io/t/<org_name>`|
-|`endpoints`|Optional (Required to provide all endpoints, if `wellKnownEndpoint` or `organization` is not provided)| `OIDCEndpoints`|[OIDC Endpoints Default Values](#oidc-endpoints)|The OIDC endpoint URLs. The SDK will try to obtain the endpoint URLS |using the `.well-known` endpoint. If this fails, the SDK will use these endpoint URLs. If this attribute is not set, then the default endpoint URLs will be |used. However, if the `overrideWellEndpointConfig` is set to `true`, then this will override the endpoints obtained from the `.well-known` endpoint. |
->>>>>>> a8f19295b14d315893bf7227cc12973a0cf3aceb
 |`overrideWellEndpointConfig`|Optional| `boolean` | `false` | If this option is set to `true`, then the `endpoints` object will override endpoints obtained |from the `.well-known` endpoint. If this is set to `false`, then this will be used as a fallback if the request to the `.well-known` endpoint fails.|
 |`wellKnownEndpoint`|Optional (Required if `organization` or `endpoints` are not provided)| `string`|`"/oauth2/token/.well-known/openid-configuration"`| The URL of the `.well-known` endpoint.|
 |`validateIDToken`|Optional| `boolean`|`true`|Allows you to enable/disable JWT ID token validation after obtaining the ID token.|
 |`clockTolerance`|Optional| `number`|`60`|Allows you to configure the leeway when validating the id_token.|
 |`sendCookiesInRequests`|Optional| `boolean`|`true`|Specifies if cookies should be sent in the requests.|
-|`sendWellKnownEndpointRequest`|Optional| `boolean`|`true`|Specifies if the SDK should send a request to the `.well-known` endpoint to obtain the endpoint URLs. Note that if this is set to false, then the needed endpoints should be provided through the `endpoints` property.|
-=======
+
 | Attribute                      | Required/Optional | Type            | Default Value                                                           | Description                                                                                                                                                                                                             |
 |--------------------------------|-------------------|-----------------|-------------------------------------------------------------------------|-------------------------------------------------------------------------------------------------------------------------------------------------------------------------------------------------------------------------|
 | `signInRedirectURL`            | Required          | `string`        | ""                                                                      | The URL to redirect to after the user authorizes the client app. eg: `https//localhost:3000/sign-in`                                                                                                                    |
@@ -1019,9 +1012,7 @@
 | `wellKnownEndpoint`            | Optional          | `string`        | `"/oauth2/token/.well-known/openid-configuration"`                      | The URL of the `.well-known` endpoint.                                                                                                                                                                                  |
 | `validateIDToken`              | Optional          | `boolean`       | `true`                                                                  | Allows you to enable/disable JWT ID token validation after obtaining the ID token.                                                                                                                                      |
 | `clockTolerance`               | Optional          | `number`        | `60`                                                                    | Allows you to configure the leeway when validating the id_token.                                                                                                                                                        |
-| `sendCookiesInRequests`        | Optional          | `boolean`       | `true`                                                                  | Specifies if cookies should be sent in the requests.                                                                                                                                                                    |
-| `sendWellKnownEndpointRequest` | Optional          | `boolean`       | `true`                                                                  | Specifies if the SDK should send a request to the `.well-known` endpoint to obtain the endpoint URLs. Note that if this is set to false, then the needed endpoints should be provided through the `endpoints` property. |
->>>>>>> 2cf55245
+| `sendCookiesInRequests`        | Optional          | `boolean`       | `true`                                                               | Specifies if the SDK should send a request to the `.well-known` endpoint to obtain the endpoint URLs. Note that if this is set to false, then the needed endpoints should be provided through the `endpoints` property. |
 
 The `AuthClientConfig<T>` can be extended by passing an interface as the generic type. For example, if you want to add an attribute called `foo` to the config object, you can create an interface called `Bar` and pass that as the generic type into the `AuthClientConfig<T>` interface.
 
