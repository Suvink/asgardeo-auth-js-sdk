--- conflicted
+++ resolved
@@ -32,42 +32,6 @@
     created_at: number;
 }
 
-<<<<<<< HEAD
-export interface DataLayer<T> {
-    setSessionData(sessionData: SessionData): Promise<void>;
-    setOIDCProviderMetaData(oidcProviderMetaData: OIDCProviderMetaData): Promise<void>;
-    setConfigData(config: AuthClientConfig<T>): Promise<void>;
-    setTemporaryData(data: TemporaryData): Promise<void>;
-    getPKCECode(sessionId: string): Promise<PKCECode>;
-    getSessionData(): Promise<SessionData>;
-    getOIDCProviderMetaData(): Promise<OIDCProviderMetaData>;
-    getConfigData(): Promise<AuthClientConfig<T>>;
-    getTemporaryData(): Promise<{ [key: string]: StoreValue }>;
-    removeSessionData(): Promise<void>;
-    removeOIDCProviderMetaData(): Promise<void>;
-    removeConfigData(): Promise<void>;
-    removeTemporaryData(): Promise<void>;
-    setSessionDataParameter(key: keyof SessionData, value: StoreValue): Promise<void>;
-    setOIDCProviderMetaDataParameter(key: keyof OIDCProviderMetaData, value: StoreValue): Promise<void>;
-    setConfigDataParameter(key: keyof AuthClientConfig<T>, value: StoreValue): Promise<void>;
-    setTemporaryDataParameter(key: string, value: StoreValue): Promise<void>;
-    getSessionDataParameter(key: keyof SessionData): Promise<StoreValue>;
-    getOIDCProviderMetaDataParameter(key: keyof OIDCProviderMetaData): Promise<StoreValue>;
-    getConfigDataParameter(key: keyof AuthClientConfig<T>): Promise<StoreValue>;
-    getTemporaryDataParameter(key: string): Promise<StoreValue>;
-    removeSessionDataParameter(key: keyof SessionData): Promise<void>;
-    removeOIDCProviderMetaDataParameter(key: keyof OIDCProviderMetaData): Promise<void>;
-    removeConfigDataParameter(key: keyof AuthClientConfig<T>): Promise<void>;
-    removeTemporaryDataParameter(key: string): Promise<void>;
-}
-
-export interface PKCECode {
-    sessionId: string,
-    PKCE: string
-}
-
-=======
->>>>>>> 8957fb83
 export interface Store {
     setData(key: string, value: string): Promise<void>;
     getData(key: string): Promise<string>;
