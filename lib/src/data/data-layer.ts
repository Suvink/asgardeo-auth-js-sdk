/**
 * Copyright (c) 2020, WSO2 Inc. (http://www.wso2.org) All Rights Reserved.
 *
 * WSO2 Inc. licenses this file to you under the Apache License,
 * Version 2.0 (the "License"); you may not use this file except
 * in compliance with the License.
 * You may obtain a copy of the License at
 *
 *     http://www.apache.org/licenses/LICENSE-2.0
 *
 * Unless required by applicable law or agreed to in writing,
 * software distributed under the License is distributed on an
 * "AS IS" BASIS, WITHOUT WARRANTIES OR CONDITIONS OF ANY
 * KIND, either express or implied. See the License for the
 * specific language governing permissions and limitations
 * under the License.
 */

import { PKCE_CODE_VERIFIER, Stores } from "../constants";
import { AuthClientConfig, OIDCProviderMetaData, PKCECode, SessionData, Store, StoreValue, TemporaryData } from "../models";

export class DataLayer<T> {
    private _id: string;
    private _store: Store;
    public constructor(instanceID: string, store: Store) {
        this._id = instanceID;
        this._store = store;
    }

    private async setDataInBulk(
        key: string,
        data: Partial<AuthClientConfig<T> | OIDCProviderMetaData | SessionData | TemporaryData>
    ): Promise<void> {
        const existingDataJSON = (await this._store.getData(key)) ?? null;
        const existingData = existingDataJSON && JSON.parse(existingDataJSON);

        const dataToBeSaved = { ...existingData, ...data };
        const dataToBeSavedJSON = JSON.stringify(dataToBeSaved);
        await this._store.setData(key, dataToBeSavedJSON);
    }

    private async setValue(
        key: string,
        attribute: keyof AuthClientConfig<T> | keyof OIDCProviderMetaData | keyof SessionData | keyof TemporaryData,
        value: StoreValue
    ): Promise<void> {
        const existingDataJSON = (await this._store.getData(key)) ?? null;
        const existingData = existingDataJSON && JSON.parse(existingDataJSON);

        const dataToBeSaved = { ...existingData, [ attribute ]: value };
        const dataToBeSavedJSON = JSON.stringify(dataToBeSaved);

        await this._store.setData(key, dataToBeSavedJSON);
    }

    private async removeValue(
        key: string,
        attribute: keyof AuthClientConfig<T> | keyof OIDCProviderMetaData | keyof SessionData | keyof TemporaryData
    ): Promise<void> {
        const existingDataJSON = (await this._store.getData(key)) ?? null;
        const existingData = existingDataJSON && JSON.parse(existingDataJSON);

        const dataToBeSaved = { ...existingData };
        delete dataToBeSaved[ attribute ];
        const dataToBeSavedJSON = JSON.stringify(dataToBeSaved);
        await this._store.setData(key, dataToBeSavedJSON);
    }

    private _resolveKey(store: Stores, userID?: string): string {
        return userID ? `${ store }-${ this._id }-${ userID }` : `${ store }-${ this._id }`;
    }

    public async setConfigData(config: Partial<AuthClientConfig<T>>): Promise<void> {
        await this.setDataInBulk(this._resolveKey(Stores.ConfigData), config);
    }

    public async setOIDCProviderMetaData(oidcProviderMetaData: Partial<OIDCProviderMetaData>): Promise<void> {
        this.setDataInBulk(this._resolveKey(Stores.OIDCProviderMetaData), oidcProviderMetaData);
    }

    public async setTemporaryData(temporaryData: Partial<TemporaryData>, userID?: string): Promise<void> {
        this.setDataInBulk(this._resolveKey(Stores.TemporaryData, userID), temporaryData);
    }

    public async setSessionData(sessionData: Partial<SessionData>, userID?: string): Promise<void> {
        this.setDataInBulk(this._resolveKey(Stores.SessionData, userID), sessionData);
    }

    public async getConfigData(): Promise<AuthClientConfig<T>> {
        return JSON.parse((await this._store.getData(this._resolveKey(Stores.ConfigData))) ?? null);
    }

    public async getOIDCProviderMetaData(): Promise<OIDCProviderMetaData> {
        return JSON.parse((await this._store.getData(this._resolveKey(Stores.OIDCProviderMetaData))) ?? null);
    }

    public async getTemporaryData(userID?: string): Promise<TemporaryData> {
        return JSON.parse((await this._store.getData(this._resolveKey(Stores.TemporaryData, userID))) ?? null);
    }

    public async getSessionData(userID?: string): Promise<SessionData> {
        return JSON.parse((await this._store.getData(this._resolveKey(Stores.SessionData, userID))) ?? null);
    }

    public async removeConfigData(): Promise<void> {
        await this._store.removeData(this._resolveKey(Stores.ConfigData));
    }

    public async removeOIDCProviderMetaData(): Promise<void> {
        await this._store.removeData(this._resolveKey(Stores.OIDCProviderMetaData));
    }

    public async removeTemporaryData(userID?: string): Promise<void> {
        await this._store.removeData(this._resolveKey(Stores.TemporaryData, userID));
    }

    public async removeSessionData(userID?: string): Promise<void> {
        await this._store.removeData(this._resolveKey(Stores.SessionData, userID));
    }

    public async getConfigDataParameter(key: keyof AuthClientConfig<T>): Promise<StoreValue> {
        const data = await this._store.getData(this._resolveKey(Stores.ConfigData));

        return data && JSON.parse(data)[ key ];
    }

    public async getOIDCProviderMetaDataParameter(key: keyof OIDCProviderMetaData): Promise<StoreValue> {
        const data = await this._store.getData(this._resolveKey(Stores.OIDCProviderMetaData));

        return data && JSON.parse(data)[ key ];
    }

    public async getTemporaryDataParameter(key: keyof TemporaryData, userID?: string): Promise<StoreValue> {
        const data = await this._store.getData(this._resolveKey(Stores.TemporaryData, userID));

        return data && JSON.parse(data)[ key ];
    }

<<<<<<< HEAD
    public async getPKCECode(sessionId: string): Promise<PKCECode> {
        const data = JSON.parse(await this._store.getData(this._resolveKey(Stores.TemporaryData)))[PKCE_CODE_VERIFIER];
        const PKCEData = data.filter((session: PKCECode) => {
            return session.sessionId === sessionId;
        });

        return PKCEData;
    }

    public async getSessionDataParameter(key: keyof SessionData): Promise<StoreValue> {
        const data = await this._store.getData(this._resolveKey(Stores.SessionData));
=======
    public async getSessionDataParameter(key: keyof SessionData, userID?: string): Promise<StoreValue> {
        const data = await this._store.getData(this._resolveKey(Stores.SessionData, userID));
>>>>>>> 4d04f4b1

        return data && JSON.parse(data)[ key ];
    }

    public async setConfigDataParameter(key: keyof AuthClientConfig<T>, value: StoreValue): Promise<void> {
        await this.setValue(this._resolveKey(Stores.ConfigData), key, value);
    }

    public async setOIDCProviderMetaDataParameter(key: keyof OIDCProviderMetaData, value: StoreValue): Promise<void> {
        await this.setValue(this._resolveKey(Stores.OIDCProviderMetaData), key, value);
    }

    public async setTemporaryDataParameter(
        key: keyof TemporaryData,
        value: StoreValue,
        userID?: string
    ): Promise<void> {
        await this.setValue(this._resolveKey(Stores.TemporaryData, userID), key, value);
    }

    public async setSessionDataParameter(key: keyof SessionData, value: StoreValue, userID?: string): Promise<void> {
        await this.setValue(this._resolveKey(Stores.SessionData, userID), key, value);
    }

    public async removeConfigDataParameter(key: keyof AuthClientConfig<T>): Promise<void> {
        await this.removeValue(this._resolveKey(Stores.ConfigData), key);
    }

    public async removeOIDCProviderMetaDataParameter(key: keyof OIDCProviderMetaData): Promise<void> {
        await this.removeValue(this._resolveKey(Stores.OIDCProviderMetaData), key);
    }

    public async removeTemporaryDataParameter(key: keyof TemporaryData, userID?: string): Promise<void> {
        await this.removeValue(this._resolveKey(Stores.TemporaryData, userID), key);
    }

    public async removeSessionDataParameter(key: keyof SessionData, userID?: string): Promise<void> {
        await this.removeValue(this._resolveKey(Stores.SessionData, userID), key);
    }
}<|MERGE_RESOLUTION|>--- conflicted
+++ resolved
@@ -136,22 +136,8 @@
         return data && JSON.parse(data)[ key ];
     }
 
-<<<<<<< HEAD
-    public async getPKCECode(sessionId: string): Promise<PKCECode> {
-        const data = JSON.parse(await this._store.getData(this._resolveKey(Stores.TemporaryData)))[PKCE_CODE_VERIFIER];
-        const PKCEData = data.filter((session: PKCECode) => {
-            return session.sessionId === sessionId;
-        });
-
-        return PKCEData;
-    }
-
-    public async getSessionDataParameter(key: keyof SessionData): Promise<StoreValue> {
-        const data = await this._store.getData(this._resolveKey(Stores.SessionData));
-=======
     public async getSessionDataParameter(key: keyof SessionData, userID?: string): Promise<StoreValue> {
         const data = await this._store.getData(this._resolveKey(Stores.SessionData, userID));
->>>>>>> 4d04f4b1
 
         return data && JSON.parse(data)[ key ];
     }
