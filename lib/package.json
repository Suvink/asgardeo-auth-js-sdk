--- conflicted
+++ resolved
@@ -26,15 +26,6 @@
     },
     "author": "Asgardeo",
     "license": "Apache-2.0",
-<<<<<<< HEAD
-=======
-    "dependencies": {
-        "base64url": "^3.0.1",
-        "fast-sha256": "^1.3.0",
-        "jose": "^3.1.2",
-        "randombytes": "^2.1.0"
-    },
->>>>>>> 323410ff
     "peerDependencies": {
         "@babel/runtime-corejs3": "^7.11.2",
         "axios": "^0.21.0"
